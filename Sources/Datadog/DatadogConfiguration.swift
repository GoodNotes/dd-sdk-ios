--- conflicted
+++ resolved
@@ -51,12 +51,9 @@
 
         internal let clientToken: String
         internal let logsEndpoint: LogsEndpoint
-<<<<<<< HEAD
         internal let tracesEndpoint: TracesEndpoint
-=======
         internal let serviceName: String?
         internal let environment: String
->>>>>>> ca3cc717
 
         /// Creates configuration builder and sets client token.
         /// - Parameter clientToken: client token obtained on Datadog website.
@@ -75,25 +72,15 @@
         ///                          .build()
         ///
         public class Builder {
-<<<<<<< HEAD
-            private let clientToken: String
-            private var logsEndpoint: LogsEndpoint
-            private var tracesEndpoint: TracesEndpoint
-=======
             internal let clientToken: String
             internal let environment: String
             internal var serviceName: String? = nil
             internal var logsEndpoint: LogsEndpoint = .us
->>>>>>> ca3cc717
+            internal var tracesEndpoint: TracesEndpoint = .us
 
             internal init(clientToken: String, environment: String) {
                 self.clientToken = clientToken
-<<<<<<< HEAD
-                self.logsEndpoint = .us
-                self.tracesEndpoint = .us
-=======
                 self.environment = environment
->>>>>>> ca3cc717
             }
 
             /// Sets the server endpoint to which logs are sent.
@@ -103,18 +90,18 @@
                 return self
             }
 
-<<<<<<< HEAD
             /// Sets the server endpoint to which traces are sent.
             /// - Parameter tracesEndpoint: server endpoint (default value is `TracesEndpoint.us` )
             public func set(tracesEndpoint: TracesEndpoint) -> Builder {
                 self.tracesEndpoint = tracesEndpoint
-=======
+                return self
+            }
+
             /// Sets the default service name associated with data send to Datadog.
             /// NOTE: The `serviceName` can be also overwriten by each `Logger` instance.
             /// - Parameter serviceName: the service name (default value is set to application bundle identifier)
             public func set(serviceName: String) -> Builder {
                 self.serviceName = serviceName
->>>>>>> ca3cc717
                 return self
             }
 
@@ -123,12 +110,9 @@
                 return Configuration(
                     clientToken: clientToken,
                     logsEndpoint: logsEndpoint,
-<<<<<<< HEAD
-                    tracesEndpoint: tracesEndpoint
-=======
+                    tracesEndpoint: tracesEndpoint,
                     serviceName: serviceName,
                     environment: environment
->>>>>>> ca3cc717
                 )
             }
         }
@@ -146,6 +130,7 @@
         internal let environment: String
 
         internal let logsUploadURLWithClientToken: URL
+        internal let tracesUploadURLWithClientToken: URL // TODO: RUMM-409 add tests
     }
 }
 
@@ -159,6 +144,10 @@
             environment: try ifValid(environment: configuration.environment),
             logsUploadURLWithClientToken: try ifValid(
                 endpointURLString: configuration.logsEndpoint.url,
+                clientToken: configuration.clientToken
+            ),
+            tracesUploadURLWithClientToken: try ifValid(
+                endpointURLString: configuration.tracesEndpoint.url,
                 clientToken: configuration.clientToken
             )
         )
