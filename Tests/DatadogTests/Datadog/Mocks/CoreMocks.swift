--- conflicted
+++ resolved
@@ -813,7 +813,6 @@
     }
 }
 
-<<<<<<< HEAD
 extension ValuePublisher where Value: AnyMockable {
     static func mockAny() -> ValuePublisher {
         return .init(initialValue: .mockAny())
@@ -876,7 +875,6 @@
     ]
 }
 
-=======
 extension DDError: RandomMockable {
     static func mockRandom() -> DDError {
         return DDError(
@@ -887,11 +885,10 @@
     }
 }
 
->>>>>>> a9aa07ba
 // MARK: - Global Dependencies Mocks
 
 /// Mock which can be used to intercept messages printed by `developerLogger` or
-/// `userLogger` by overwritting `Datadog.consolePrint` function:
+/// `userLogger` by overwriting `Datadog.consolePrint` function:
 ///
 ///     let printFunction = PrintFunctionMock()
 ///     consolePrint = printFunction.print
