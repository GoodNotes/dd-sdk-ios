--- conflicted
+++ resolved
@@ -1,11 +1,7 @@
 Pod::Spec.new do |s|
   s.name         = "DatadogSDK"
   s.module_name  = "Datadog"
-<<<<<<< HEAD
-  s.version      = "1.2.4"
-=======
   s.version      = "1.3.0-beta3"
->>>>>>> b1651975
   s.summary      = "Official Datadog Swift SDK for iOS."
   
   s.homepage     = "https://www.datadoghq.com"
